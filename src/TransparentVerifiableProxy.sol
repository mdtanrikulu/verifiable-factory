// SPDX-License-Identifier: MIT

// This contract was adapted from OpenZeppelin's ERC1967Proxy and TransparentUpgradeableProxy implementation.
// @ref: @openzeppelin/contracts/proxy/ERC1967/ERC1967Proxy.sol
// @ref: @openzeppelin/contracts/proxy/transparent/TransparentUpgradeableProxy.sol
pragma solidity ^0.8.20;

import {Proxy} from "@openzeppelin/contracts/proxy/Proxy.sol";
import {ERC1967Utils} from "@openzeppelin/contracts/proxy/ERC1967/ERC1967Utils.sol";
import {Initializable} from "@openzeppelin/contracts/proxy/utils/Initializable.sol";
<<<<<<< HEAD
import {ITransParentVerifiableProxy} from "./ITransparentVerifiableProxy.sol";

// EIP-2535 Diamond Storage pattern
// ref: https://eips.ethereum.org/EIPS/eip-2535#storage
library StorageSlot {
    bytes32 constant SLOT_SALT = keccak256("proxy.verifiable.salt");
    bytes32 constant SLOT_OWNER = keccak256("proxy.verifiable.owner");

    function getSaltSlot() internal pure returns (bytes32) {
        return SLOT_SALT;
    }

    function getOwnerSlot() internal pure returns (bytes32) {
        return SLOT_OWNER;
    }
}
=======
import {StorageSlot} from "@openzeppelin/contracts/utils/StorageSlot.sol";
import {SlotDerivation} from "@openzeppelin/contracts/utils/SlotDerivation.sol";
>>>>>>> bfcf334b

interface ITransparentVerifiableProxy is ITransParentVerifiableProxy {
    /// @dev See {UUPSUpgradeable-upgradeToAndCall}
    function upgradeToAndCall(address newImplementation, bytes calldata data) external payable;
}

contract TransparentVerifiableProxy is Proxy, Initializable {
    using StorageSlot for bytes32;
    using SlotDerivation for bytes32;
    using SlotDerivation for string;

    string internal constant _VERIFICATION_SLOT = "proxy.verifiable";
    string internal constant _SALT = "salt";
    string internal constant _OWNER = "owner";

    // immutable variable (in bytecode)
    address public immutable creator;

    // ### EVENTS
    error ProxyDeniedOwnerAccess();

    // // Modifier that allows only the owner to call certain functions
    // modifier onlyOwner() {
    //     require(msg.sender == owner, "Caller is not the owner");
    //     _;
    // }

    constructor(address _creator) {
        creator = _creator;
    }

    /**
     * @dev Initializes the verifiable proxy with an initial implementation specified by `implementation`.
     *
     * If `data` is nonempty, it's used as data in a delegate call to `implementation`. This will typically be an
     * encoded function call, and allows initializing the storage of the proxy like a Solidity constructor.
     *
     * Requirements:
     *
     * - If `data` is empty, `msg.value` must be zero.
     */
    function initialize(uint256 _salt, address _owner, address implementation, bytes memory data)
        public
        payable
        initializer
    {
        require(implementation != address(0), "New implementation cannot be the zero address");

        bytes32 baseSlot = _VERIFICATION_SLOT.erc7201Slot();
        _setSalt(baseSlot, _salt);
        _setOwner(baseSlot, _owner);

        ERC1967Utils.upgradeToAndCall(implementation, data);
    }

    function salt() public view returns (uint256) {
        return _getSalt(_VERIFICATION_SLOT.erc7201Slot());
    }

    function owner() public view returns (address) {
        return _getOwner(_VERIFICATION_SLOT.erc7201Slot());
    }

    /**
     * @dev Returns the current implementation address.
     *
     * TIP: To get this value clients can read directly from the storage slot shown below (specified by ERC-1967) using
     * the https://eth.wiki/json-rpc/API#eth_getstorageat[`eth_getStorageAt`] RPC call.
     * `0x360894a13ba1a3210667c828492db98dca3e2076cc3735a920a3ca505d382bbc`
     */
    function _implementation() internal view virtual override returns (address) {
        return ERC1967Utils.getImplementation();
    }

    /**
     * @dev If caller is the owner, process the call internally, otherwise transparently fallback to the proxy behavior.
     */
    function _fallback() internal virtual override {
        if (msg.sender == creator) {
            if (msg.sig != ITransparentVerifiableProxy.upgradeToAndCall.selector) {
                revert ProxyDeniedOwnerAccess();
            } else {
                _dispatchUpgradeToAndCall();
            }
        } else {
            super._fallback();
        }
    }

    /**
     * @dev Upgrade the implementation of the proxy. See {ERC1967Utils-upgradeToAndCall}.
     *
     * Requirements:
     *
     * - If `data` is empty, `msg.value` must be zero.
     */
    function _dispatchUpgradeToAndCall() private {
        (address newImplementation, bytes memory data) = abi.decode(msg.data[4:], (address, bytes));
        ERC1967Utils.upgradeToAndCall(newImplementation, data);
    }

    function _getSalt(bytes32 baseSlot) internal view returns (uint256) {
        return baseSlot.deriveMapping(_SALT).getUint256Slot().value;
    }

    function _setSalt(bytes32 baseSlot, uint256 _salt) internal {
        baseSlot.deriveMapping(_SALT).getUint256Slot().value = _salt;
    }

    function _getOwner(bytes32 baseSlot) internal view returns (address) {
        return baseSlot.deriveMapping(_OWNER).getAddressSlot().value;
    }

    function _setOwner(bytes32 baseSlot, address _owner) internal {
        baseSlot.deriveMapping(_OWNER).getAddressSlot().value = _owner;
    }

    receive() external payable {}
}<|MERGE_RESOLUTION|>--- conflicted
+++ resolved
@@ -8,27 +8,9 @@
 import {Proxy} from "@openzeppelin/contracts/proxy/Proxy.sol";
 import {ERC1967Utils} from "@openzeppelin/contracts/proxy/ERC1967/ERC1967Utils.sol";
 import {Initializable} from "@openzeppelin/contracts/proxy/utils/Initializable.sol";
-<<<<<<< HEAD
-import {ITransParentVerifiableProxy} from "./ITransparentVerifiableProxy.sol";
-
-// EIP-2535 Diamond Storage pattern
-// ref: https://eips.ethereum.org/EIPS/eip-2535#storage
-library StorageSlot {
-    bytes32 constant SLOT_SALT = keccak256("proxy.verifiable.salt");
-    bytes32 constant SLOT_OWNER = keccak256("proxy.verifiable.owner");
-
-    function getSaltSlot() internal pure returns (bytes32) {
-        return SLOT_SALT;
-    }
-
-    function getOwnerSlot() internal pure returns (bytes32) {
-        return SLOT_OWNER;
-    }
-}
-=======
 import {StorageSlot} from "@openzeppelin/contracts/utils/StorageSlot.sol";
 import {SlotDerivation} from "@openzeppelin/contracts/utils/SlotDerivation.sol";
->>>>>>> bfcf334b
+import {ITransParentVerifiableProxy} from "./ITransparentVerifiableProxy.sol";
 
 interface ITransparentVerifiableProxy is ITransParentVerifiableProxy {
     /// @dev See {UUPSUpgradeable-upgradeToAndCall}
